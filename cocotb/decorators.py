''' Copyright (c) 2013 Potential Ventures Ltd
Copyright (c) 2013 SolarFlare Communications Inc
All rights reserved.

Redistribution and use in source and binary forms, with or without
modification, are permitted provided that the following conditions are met:
    * Redistributions of source code must retain the above copyright
      notice, this list of conditions and the following disclaimer.
    * Redistributions in binary form must reproduce the above copyright
      notice, this list of conditions and the following disclaimer in the
      documentation and/or other materials provided with the distribution.
    * Neither the name of Potential Ventures Ltd,
      SolarFlare Communications Inc nor the
      names of its contributors may be used to endorse or promote products
      derived from this software without specific prior written permission.

THIS SOFTWARE IS PROVIDED BY THE COPYRIGHT HOLDERS AND CONTRIBUTORS "AS IS" AND
ANY EXPRESS OR IMPLIED WARRANTIES, INCLUDING, BUT NOT LIMITED TO, THE IMPLIED
WARRANTIES OF MERCHANTABILITY AND FITNESS FOR A PARTICULAR PURPOSE ARE
DISCLAIMED. IN NO EVENT SHALL POTENTIAL VENTURES LTD BE LIABLE FOR ANY
DIRECT, INDIRECT, INCIDENTAL, SPECIAL, EXEMPLARY, OR CONSEQUENTIAL DAMAGES
(INCLUDING, BUT NOT LIMITED TO, PROCUREMENT OF SUBSTITUTE GOODS OR SERVICES;
LOSS OF USE, DATA, OR PROFITS; OR BUSINESS INTERRUPTION) HOWEVER CAUSED AND
ON ANY THEORY OF LIABILITY, WHETHER IN CONTRACT, STRICT LIABILITY, OR TORT
(INCLUDING NEGLIGENCE OR OTHERWISE) ARISING IN ANY WAY OUT OF THE USE OF THIS
SOFTWARE, EVEN IF ADVISED OF THE POSSIBILITY OF SUCH DAMAGE. '''
from __future__ import print_function
import sys
import time
import logging
import traceback
import threading
import pdb

from io import StringIO, BytesIO

import cocotb
from cocotb.log import SimLog
from cocotb.triggers import _Join, PythonTrigger, Timer, Event, NullTrigger
from cocotb.result import (TestComplete, TestError, TestFailure, TestSuccess,
<<<<<<< HEAD
                           ReturnValue, raise_error, ExternalException)
=======
                           ReturnValue, create_error)
from cocotb.utils import get_sim_time
>>>>>>> 07c07906


def public(f):
    """Use a decorator to avoid retyping function/class names.

    * Based on an idea by Duncan Booth:
    http://groups.google.com/group/comp.lang.python/msg/11cbb03e09611b8a
    * Improved via a suggestion by Dave Angel:
    http://groups.google.com/group/comp.lang.python/msg/3d400fb22d8a42e1
    """
    all = sys.modules[f.__module__].__dict__.setdefault('__all__', [])
    if f.__name__ not in all:  # Prevent duplicates if run from an IDE.
        all.append(f.__name__)
    return f

public(public)  # Emulate decorating ourself


@public
class CoroutineComplete(StopIteration):
    """
        To ensure that a coroutine has completed before we fire any triggers
        that are blocked waiting for the coroutine to end, we create a subclass
        exception that the Scheduler catches and the callbacks are attached
        here.
    """
    def __init__(self, text="", callback=None):
        StopIteration.__init__(self, text)
        self.callback = callback


class RunningCoroutine(object):
    """Per instance wrapper around an function to turn it into a coroutine


        Provides the following:

            coro.join() creates a Trigger that will fire when this coroutine
            completes

            coro.kill() will destroy a coroutine instance (and cause any Join
            triggers to fire
    """
    def __init__(self, inst, parent):
        if hasattr(inst, "__name__"):
            self.__name__ = "%s" % inst.__name__
            self.log = SimLog("cocotb.coroutine.%s" % self.__name__, id(self))
        else:
            self.log = SimLog("cocotb.coroutine.fail")
        self._coro = inst
        self._finished = False
        self._callbacks = []
        self._join = _Join(self)
        self._parent = parent
        self.__doc__ = parent._func.__doc__
        self.module = parent._func.__module__
        self.funcname = parent._func.__name__
        self.retval = None

        if not hasattr(self._coro, "send"):
            self.log.error("%s isn't a value coroutine! Did you use the yield "
                           "keyword?" % self.funcname)
            raise CoroutineComplete(callback=self._finished_cb)

    def __iter__(self):
        return self

    def __str__(self):
        return str(self.__name__)

    def send(self, value):
        try:
            if isinstance(value, ExternalException):
                self.log.debug("Injecting ExternalException(%s)" % (repr(value)))
                return self._coro.throw(value.exception)
            return self._coro.send(value)
        except TestComplete as e:
            if isinstance(e, TestFailure):
                self.log.warning(str(e))
            raise
        except ExternalException as e:
            self.retval = e
            self._finished = True
            raise CoroutineComplete(callback=self._finished_cb)
        except ReturnValue as e:
            self.retval = e.retval
            self._finished = True
            raise CoroutineComplete(callback=self._finished_cb)
        except StopIteration:
            self._finished = True
            raise CoroutineComplete(callback=self._finished_cb)
        except Exception as e:
            self._finished = True
            raise create_error(self, "Send raised exception: %s" % (str(e)))

    def throw(self, exc):
        return self._coro.throw(exc)

    def close(self):
        return self._coro.close()

    def kill(self):
        """Kill a coroutine"""
        self.log.debug("kill() called on coroutine")
        cocotb.scheduler.unschedule(self)

    def _finished_cb(self):
        """Called when the coroutine completes.
            Allows us to mark the coroutine as finished so that boolean testing
            works.
            Also call any callbacks, usually the result of coroutine.join()"""
        self._finished = True

    def join(self):
        """Return a trigger that will fire when the wrapped coroutine exits"""
        if self._finished:
            return NullTrigger()
        else:
            return self._join

    def __nonzero__(self):
        """Provide boolean testing
            if the coroutine has finished return false
            otherwise return true"""
        return not self._finished


class RunningTest(RunningCoroutine):
    """Add some useful Test functionality to a RunningCoroutine"""

    class ErrorLogHandler(logging.Handler):
        def __init__(self, fn):
            self.fn = fn
            logging.Handler.__init__(self, level=logging.DEBUG)

        def handle(self, record):
            self.fn(self.format(record))

    def __init__(self, inst, parent):
        self.error_messages = []
        RunningCoroutine.__init__(self, inst, parent)
        self.started = False
        self.start_time = 0
        self.start_sim_time = 0
        self.expect_fail = parent.expect_fail
        self.expect_error = parent.expect_error
        self.skip = parent.skip

        self.handler = RunningTest.ErrorLogHandler(self._handle_error_message)
        cocotb.log.addHandler(self.handler)

    def send(self, value):
        if not self.started:
            self.error_messages = []
            self.log.info("Starting test: \"%s\"\nDescription: %s" %
                          (self.funcname, self.__doc__))
            self.start_time = time.time()
            self.start_sim_time = get_sim_time('ns')
            self.started = True
        try:
            if isinstance(value, ExternalException):
                self.log.debug("Injecting ExternalException(%s)" % (repr(value)))
                return self._coro.throw(value.exception)
            self.log.debug("Sending trigger %s" % (str(value)))
            return self._coro.send(value)
        except TestComplete as e:
            if isinstance(e, TestFailure):
                self.log.warning(str(e))
            else:
                self.log.info(str(e))

            buff = StringIO()
            for message in self.error_messages:
                print(message, file=buff)
            e.stderr.write(buff.getvalue())
            raise
        except StopIteration:
            raise TestSuccess()
        except Exception as e:
            raise create_error(self, "Send raised exception: %s" % (str(e)))

    def _handle_error_message(self, msg):
        self.error_messages.append(msg)


class coroutine(object):
    """Decorator class that allows us to provide common coroutine mechanisms:

        log methods will will log to cocotb.coroutines.name

        join() method returns an event which will fire when the coroutine exits
    """

    def __init__(self, func):
        self._func = func
        self.log = SimLog("cocotb.function.%s" % self._func.__name__, id(self))
        self.__name__ = self._func.__name__

    def __call__(self, *args, **kwargs):
        try:
            return RunningCoroutine(self._func(*args, **kwargs), self)
        except Exception as e:
            traceback.print_exc()
            result = TestError(str(e))
            if sys.version_info.major >= 3:
                buff = StringIO()
                traceback.print_exc(file=buff)
            else:
                buff_bytes = BytesIO()
                traceback.print_exc(file=buff_bytes)
                buff = StringIO(buff_bytes.getvalue().decode("UTF-8"))
            result.stderr.write(buff.getvalue())
            raise result

    def __get__(self, obj, type=None):
        """Permit the decorator to be used on class methods
            and standalone functions"""
        return self.__class__(self._func.__get__(obj, type))

    def __iter__(self):
        return self

    def __str__(self):
        return str(self._func.__name__)


@public
class function(object):
    """Decorator class that allows a a function to block

    This allows a function to internally block while
    externally appear to yield

    """
    def __init__(self, func):
        self._func = func
        self.log = SimLog("cocotb.function.%s" % self._func.__name__, id(self))

    def __call__(self, *args, **kwargs):

        @coroutine
        def execute_function(self, event):
            event.result = yield cocotb.coroutine(self._func)(*args, **kwargs)
            event.set()

        self._event = threading.Event()
        self._event.result = None
        coro = cocotb.scheduler.queue(execute_function(self, self._event))
        self._event.wait()

        return self._event.result

    def __get__(self, obj, type=None):
        """Permit the decorator to be used on class methods
            and standalone functions"""
        return self.__class__(self._func.__get__(obj, type))


@function
def unblock_external(bridge):
    yield NullTrigger()
    bridge.set_out()


@public
class test_locker(object):
    def __init__(self):
        self.in_event = None
        self.out_event = Event()
        self.result = None

    def set_in(self):
        self.in_event.set()

    def set_out(self):
        self.out_event.set()


def external(func):
    """Decorator to apply to an external function to enable calling from cocotb

    This currently creates a new execution context for each function that is
    call. Scope for this to be streamlined to a queue in future
    """

    @coroutine
    def wrapped(*args, **kwargs):
        # Start up the thread, this is done in coroutine context
        bridge = test_locker()

        def execute_external(func, _event):
            try:
                _event.result = func(*args, **kwargs)
            except Exception as e:
                _event.result = e
            unblock_external(_event)

        thread = threading.Thread(group=None, target=execute_external,
                                  name=func.__name__ + "thread",
                                  args=([func, bridge]), kwargs={})
        thread.start()

        yield bridge.out_event.wait()

        if bridge.result is not None:
            if isinstance(bridge.result, Exception):
                raise ExternalException(bridge.result)
            else:
                raise ReturnValue(bridge.result)

    return wrapped


@public
class test(coroutine):
    """Decorator to mark a function as a test

    All tests are coroutines.  The test decorator provides
    some common reporting etc, a test timeout and allows
    us to mark tests as expected failures.

    KWargs:
        timeout: (int)
            value representing simulation timeout (not implemented)
        expect_fail: (bool):
            Don't mark the result as a failure if the test fails
        expect_error: (bool):
            Don't make the result as an error if an error is raised
            This is for cocotb internal regression use
        skip: (bool):
            Don't execute this test as part of the regression
    """
    def __init__(self, timeout=None, expect_fail=False, expect_error=False,
                 skip=False):
        self.timeout = timeout
        self.expect_fail = expect_fail
        self.expect_error = expect_error
        self.skip = skip

    def __call__(self, f):
        super(test, self).__init__(f)

        def _wrapped_test(*args, **kwargs):
            try:
                return RunningTest(self._func(*args, **kwargs), self)
            except Exception as e:
                raise create_error(self, str(e))

        _wrapped_test.im_test = True    # For auto-regressions
        _wrapped_test.name = self._func.__name__
        _wrapped_test.__name__ = self._func.__name__
        return _wrapped_test<|MERGE_RESOLUTION|>--- conflicted
+++ resolved
@@ -38,12 +38,8 @@
 from cocotb.log import SimLog
 from cocotb.triggers import _Join, PythonTrigger, Timer, Event, NullTrigger
 from cocotb.result import (TestComplete, TestError, TestFailure, TestSuccess,
-<<<<<<< HEAD
                            ReturnValue, raise_error, ExternalException)
-=======
-                           ReturnValue, create_error)
 from cocotb.utils import get_sim_time
->>>>>>> 07c07906
 
 
 def public(f):
