###############################################################################
# Copyright (c) 2013 Potential Ventures Ltd
# Copyright (c) 2013 SolarFlare Communications Inc
# All rights reserved.
#
# Redistribution and use in source and binary forms, with or without
# modification, are permitted provided that the following conditions are met:
#     * Redistributions of source code must retain the above copyright
#       notice, this list of conditions and the following disclaimer.
#     * Redistributions in binary form must reproduce the above copyright
#       notice, this list of conditions and the following disclaimer in the
#       documentation and/or other materials provided with the distribution.
#     * Neither the name of Potential Ventures Ltd,
#       SolarFlare Communications Inc nor the
#       names of its contributors may be used to endorse or promote products
#       derived from this software without specific prior written permission.
#
# THIS SOFTWARE IS PROVIDED BY THE COPYRIGHT HOLDERS AND CONTRIBUTORS "AS IS" AND
# ANY EXPRESS OR IMPLIED WARRANTIES, INCLUDING, BUT NOT LIMITED TO, THE IMPLIED
# WARRANTIES OF MERCHANTABILITY AND FITNESS FOR A PARTICULAR PURPOSE ARE
# DISCLAIMED. IN NO EVENT SHALL POTENTIAL VENTURES LTD BE LIABLE FOR ANY
# DIRECT, INDIRECT, INCIDENTAL, SPECIAL, EXEMPLARY, OR CONSEQUENTIAL DAMAGES
# (INCLUDING, BUT NOT LIMITED TO, PROCUREMENT OF SUBSTITUTE GOODS OR SERVICES;
# LOSS OF USE, DATA, OR PROFITS; OR BUSINESS INTERRUPTION) HOWEVER CAUSED AND
# ON ANY THEORY OF LIABILITY, WHETHER IN CONTRACT, STRICT LIABILITY, OR TORT
# (INCLUDING NEGLIGENCE OR OTHERWISE) ARISING IN ANY WAY OUT OF THE USE OF THIS
# SOFTWARE, EVEN IF ADVISED OF THE POSSIBILITY OF SUCH DAMAGE.
###############################################################################

VPI_LIB := vpi

# Modelsim is 32-bit only
ARCH:=i686

ifdef VERILOG_INCLUDE_DIRS
VLOG_ARGS += +incdir+$(VERILOG_INCLUDE_DIRS)
endif

ifeq ($(GUI),1)
SIM_CMD = vsim -gui
VSIM_ARGS += -onfinish stop
else
SIM_CMD = vsim -c
VSIM_ARGS += -onfinish exit
endif

ifeq ($(GPI_IMPL),vhpi)
VSIM_ARGS += -foreign \"cocotb_init libfli.so\" -trace_foreign 3
else
VSIM_ARGS += -pli libvpi.$(LIB_EXT)
endif

$(SIM_BUILD)/runsim.do : $(VHDL_SOURCES) $(VERILOG_SOURCES) $(CUSTOM_SIM_DEPS) | $(SIM_BUILD)
	echo "vlib work" > $@
ifneq ($(VERILOG_SOURCES),)
	echo "vlog -timescale 1ns/100ps -mfcu +acc=rmb -sv $(VLOG_ARGS) $(VERILOG_SOURCES)" >> $@
else
	echo "vcom $(VHDL_ARGS) $(VHDL_SOURCES)" >> $@
endif
	echo "vsim $(VSIM_ARGS) $(TOPLEVEL)" >> $@
ifneq ($(GUI),1)
	echo "run -all" >> $@
	echo "quit" >> $@
endif

<<<<<<< HEAD

ifeq ($(OS),Msys)
=======
ifeq ($(OS),MINGW32_NT-6.1)
>>>>>>> a13edf1a

# auto-detect modelsim dir from system path
MODELSIM_BIN_DIR = $(shell which vsim | sed 's|/vsim.exe||')

# make sure modelsim dir was found
ifeq ($(MODELSIM_BIN_DIR),)
$(error "Directory containing ModelSim binaries must be included in system path")
endif

# Windows allows the situation where the libstc++ used at link time as
# specified by -L can be different to the one that is used at runtime which
# comes from the first libstdc++ that it finds in the path. As such
# we use the mingw lib used at build time and put this at the start of the path
# before running

MINGW_BIN_DIR = $(shell which gcc | sed 's|/gcc.exe||')

EXTRA_LIBS := -lmtipli
<<<<<<< HEAD
EXTRA_LIBDIRS := -L$(shell find $(MODELSIM_PATH) -maxdepth 2 -type f -name 'mtipli.dll' -printf '%h')
=======
EXTRA_LIBDIRS := -L$(MODELSIM_BIN_DIR)
>>>>>>> a13edf1a
OLD_PATH := $(shell echo "$(PATH)" | sed 's/(/\\(/g' | sed 's/)/\\)/g' | sed 's/ /\\ /g')
LIB_LOAD := PATH=$(MINGW_BIN_DIR):$(OLD_PATH):$(LIB_DIR)

else
LIB_LOAD := LD_LIBRARY_PATH=$(LIB_DIR):$(LD_LIBRARY_PATH)
endif

results.xml: $(SIM_BUILD)/runsim.do $(COCOTB_LIBS) $(COCOTB_VPI_LIB)
	cd $(SIM_BUILD) && $(LIB_LOAD) MODULE=$(MODULE) TESTCASE=$(TESTCASE) TOPLEVEL=$(TOPLEVEL) \
	PYTHONPATH=$(LIB_DIR):$(SIM_ROOT):$(PWD):$(PYTHONPATH) \
	$(SIM_CMD) -do runsim.do 2>&1 | tee sim.log

clean::
	-rm -rf $(SIM_BUILD)
<|MERGE_RESOLUTION|>--- conflicted
+++ resolved
@@ -63,12 +63,7 @@
 	echo "quit" >> $@
 endif
 
-<<<<<<< HEAD
-
 ifeq ($(OS),Msys)
-=======
-ifeq ($(OS),MINGW32_NT-6.1)
->>>>>>> a13edf1a
 
 # auto-detect modelsim dir from system path
 MODELSIM_BIN_DIR = $(shell which vsim | sed 's|/vsim.exe||')
@@ -87,12 +82,9 @@
 MINGW_BIN_DIR = $(shell which gcc | sed 's|/gcc.exe||')
 
 EXTRA_LIBS := -lmtipli
-<<<<<<< HEAD
-EXTRA_LIBDIRS := -L$(shell find $(MODELSIM_PATH) -maxdepth 2 -type f -name 'mtipli.dll' -printf '%h')
-=======
 EXTRA_LIBDIRS := -L$(MODELSIM_BIN_DIR)
->>>>>>> a13edf1a
 OLD_PATH := $(shell echo "$(PATH)" | sed 's/(/\\(/g' | sed 's/)/\\)/g' | sed 's/ /\\ /g')
+
 LIB_LOAD := PATH=$(MINGW_BIN_DIR):$(OLD_PATH):$(LIB_DIR)
 
 else
