###############################################################################
# Copyright (c) 2013 Potential Ventures Ltd
# Copyright (c) 2013 SolarFlare Communications Inc
# All rights reserved.
#
# Redistribution and use in source and binary forms, with or without
# modification, are permitted provided that the following conditions are met:
#     * Redistributions of source code must retain the above copyright
#       notice, this list of conditions and the following disclaimer.
#     * Redistributions in binary form must reproduce the above copyright
#       notice, this list of conditions and the following disclaimer in the
#       documentation and/or other materials provided with the distribution.
#     * Neither the name of Potential Ventures Ltd,
#       SolarFlare Communications Inc nor the
#       names of its contributors may be used to endorse or promote products
#       derived from this software without specific prior written permission.
#
# THIS SOFTWARE IS PROVIDED BY THE COPYRIGHT HOLDERS AND CONTRIBUTORS "AS IS" AND
# ANY EXPRESS OR IMPLIED WARRANTIES, INCLUDING, BUT NOT LIMITED TO, THE IMPLIED
# WARRANTIES OF MERCHANTABILITY AND FITNESS FOR A PARTICULAR PURPOSE ARE
# DISCLAIMED. IN NO EVENT SHALL POTENTIAL VENTURES LTD BE LIABLE FOR ANY
# DIRECT, INDIRECT, INCIDENTAL, SPECIAL, EXEMPLARY, OR CONSEQUENTIAL DAMAGES
# (INCLUDING, BUT NOT LIMITED TO, PROCUREMENT OF SUBSTITUTE GOODS OR SERVICES;
# LOSS OF USE, DATA, OR PROFITS; OR BUSINESS INTERRUPTION) HOWEVER CAUSED AND
# ON ANY THEORY OF LIABILITY, WHETHER IN CONTRACT, STRICT LIABILITY, OR TORT
# (INCLUDING NEGLIGENCE OR OTHERWISE) ARISING IN ANY WAY OUT OF THE USE OF THIS
# SOFTWARE, EVEN IF ADVISED OF THE POSSIBILITY OF SUCH DAMAGE.
###############################################################################

INSTALL_DIR?=/usr/local
FULL_INSTALL_DIR=$(INSTALL_DIR)/cocotb-$(VERSION)

all: test

include makefiles/Makefile.inc
include version

clean:
	-@rm -rf $(BUILD_DIR)
	-@find . -name "obj" | xargs rm -rf
	-@find . -name "*.pyc" | xargs rm -rf
	-@find . -name "*results.xml" | xargs rm -rf
	$(MAKE) -C examples clean
	$(MAKE) -C tests clean

do_tests: 
	$(MAKE) -k -C tests

# For jenkins we use the exit code to detect compile errors or catestrphic
# failures and the xml to track test results
jenkins: do_tests
<<<<<<< HEAD
	./bin/combine_results.py --suppress_rc
=======
	./bin/combine_results.py --suppress_rc --testsuites_name=cocotb_regression
>>>>>>> aa79c69a

# By default want the exit code to indicate the test results
test: do_tests
	./bin/combine_results.py

pycode:
	@cp -R $(SIM_ROOT)/cocotb $(FULL_INSTALL_DIR)/

src_install:
	@mkdir -p $(FULL_INSTALL_DIR)/lib
	@mkdir -p $(FULL_INSTALL_DIR)/bin
	@mkdir -p $(FULL_INSTALL_DIR)/include
	@cp -R lib/* $(FULL_INSTALL_DIR)/lib/
	@cp -R include/* $(FULL_INSTALL_DIR)/include/

common_install:
	@cp -R makefiles $(FULL_INSTALL_DIR)/
	@cp version $(FULL_INSTALL_DIR)/

create_files:
	bin/create_files.py $(FULL_INSTALL_DIR)

install: src_install common_install pycode create_files
	@echo -e "\nInstalled to $(FULL_INSTALL_DIR)"
	@echo -e "To uninstall run $(FULL_INSTALL_DIR)/bin/cocotb_uninstall\n"

help:
	@echo -e "\nCocotb make help\n\nall\t- Build libaries for native"
	@echo -e "install\t- Build and install libaries to FULL_INSTALL_DIR (default=$(FULL_INSTALL_DIR))"
	@echo -e "clean\t- Clean the build dir"
	@echo -e "debug\t- Dump out some useful debug info\n\n"
	@echo -e "To build natively just run make.\nTo build for 32bit on a 64 bit system set ARCH=i686\n"
	@echo -e "Default simulator is Icarus. To use another set environment variable SIM as below\n"
	@for X in $(shell ls makefiles/simulators/); do \
		echo $$X | sed 's/^[^.]*./export SIM=/';\
	done
	@echo -e "\n\n"<|MERGE_RESOLUTION|>--- conflicted
+++ resolved
@@ -49,11 +49,7 @@
 # For jenkins we use the exit code to detect compile errors or catestrphic
 # failures and the xml to track test results
 jenkins: do_tests
-<<<<<<< HEAD
-	./bin/combine_results.py --suppress_rc
-=======
 	./bin/combine_results.py --suppress_rc --testsuites_name=cocotb_regression
->>>>>>> aa79c69a
 
 # By default want the exit code to indicate the test results
 test: do_tests
